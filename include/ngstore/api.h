--- conflicted
+++ resolved
@@ -350,6 +350,7 @@
 NGS_EXTERNC const char* ngsMapGetSelectionStyleName(unsigned char mapId, enum ngsStyleType styleType);
 NGS_EXTERNC int ngsMapSetSelectionStyleName(unsigned char mapId, enum ngsStyleType styleType, const char* name);
 
+
 /**
  * Layer functions
  */
@@ -363,13 +364,6 @@
 NGS_EXTERNC int ngsLayerSetStyle(LayerH layer, JsonObjectH style);
 NGS_EXTERNC const char* ngsLayerGetStyleName(LayerH layer);
 NGS_EXTERNC int ngsLayerSetStyleName(LayerH layer, const char* name);
-<<<<<<< HEAD
-NGS_EXTERNC int ngsLayerCreateGeometry(unsigned char mapId, LayerH layer);
-NGS_EXTERNC int ngsLayerAddSelectedIDs(LayerH layer, long long* ids, int size);
-NGS_EXTERNC int ngsLayerRemoveSelectedIDs(LayerH layer, long long* ids, int size);
-NGS_EXTERNC int ngsLayerAddSkipRenderIDs(LayerH layer, long long* ids, int size);
-NGS_EXTERNC int ngsLayerRemoveSkipRenderIDs(LayerH layer, long long* ids, int size);
-=======
 NGS_EXTERNC int ngsLayerEditCreateGeometry(unsigned char mapId, LayerH layer);
 NGS_EXTERNC int ngsLayerEditAddGeometry(unsigned char mapId);
 NGS_EXTERNC int ngsLayerEditDeleteGeometry(unsigned char mapId);
@@ -377,7 +371,6 @@
 NGS_EXTERNC int ngsLayerEditHistoryRedo(unsigned char mapId);
 NGS_EXTERNC int ngsLayerEditCanHistoryUndo(unsigned char mapId);
 NGS_EXTERNC int ngsLayerEditCanHistoryRedo(unsigned char mapId);
->>>>>>> 6a6609c0
 
 /**
  * Overlay functions
