--- conflicted
+++ resolved
@@ -434,13 +434,8 @@
 NGS_EXTERNC char ngsEditOverlayCanRedo(unsigned char mapId);
 NGS_EXTERNC FeatureH ngsEditOverlaySave(unsigned char mapId);
 NGS_EXTERNC int ngsEditOverlayCancel(unsigned char mapId);
-<<<<<<< HEAD
 NGS_EXTERNC int ngsEditOverlayCreateGeometryInLayer(unsigned char mapId,
                                                     LayerH layer, char empty);
-=======
-NGS_EXTERNC int ngsEditOverlayCreateGeometryInLayer(
-        unsigned char mapId, LayerH layer, char walkMode = 0);
->>>>>>> 72dec1c5
 NGS_EXTERNC int ngsEditOverlayCreateGeometry(unsigned char mapId,
                                              ngsGeometryType type);
 NGS_EXTERNC int ngsEditOverlayEditGeometry(unsigned char mapId, LayerH layer,
@@ -464,6 +459,9 @@
                                            const char* name);
 NGS_EXTERNC JsonObjectH ngsEditOverlayGetStyle(unsigned char mapId,
                                                enum ngsEditStyleType type);
+NGS_EXTERNC void ngsEditOverlaySetWalkingMode(unsigned char mapId, char enable);
+NGS_EXTERNC char ngsEditOverlayGetWalkingMode(unsigned char mapId);
+
 /* Location */
 NGS_EXTERNC int ngsLocationOverlayUpdate(unsigned char mapId,
                                          ngsCoordinate location,
