--- conflicted
+++ resolved
@@ -18,13 +18,6 @@
  *    You should have received a copy of the GNU General Public License
  *    along with this program.  If not, see <http://www.gnu.org/licenses/>.
  ****************************************************************************/
-<<<<<<< HEAD
-
-#include "layer.h"
-#include "style.h"
-#include "view.h"
-=======
->>>>>>> 9c546363
 
 #include <cstring>
 #include <math.h>
