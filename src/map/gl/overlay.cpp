--- conflicted
+++ resolved
@@ -338,16 +338,7 @@
             if(editPointStyle)
                 editPointStyle->setEditElementType(EET_SELECTED_POINT);
             /*int selIndex = */
-<<<<<<< HEAD
             m_pointStyle->addPoint(pt, 0.0f, 0, selBuffer);
-
-            VectorGlObject* selBufferArray = new VectorGlObject();
-            selBufferArray->addBuffer(selBuffer);
-
-            m_elements[EET_SELECTED_POINT] = GlObjectPtr(selBufferArray);
-=======
-            m_pointStyle->addPoint(pt, 0, selBuffer);
->>>>>>> 01eb9958
             continue;
         }
 
@@ -391,16 +382,7 @@
             if(editPointStyle)
                 editPointStyle->setEditElementType(EET_SELECTED_MEDIAN_POINT);
             /*int selIndex = */
-<<<<<<< HEAD
             m_pointStyle->addPoint(pt, 0.0f, 0, selBuffer);
-
-            VectorGlObject* selBufferArray = new VectorGlObject();
-            selBufferArray->addBuffer(selBuffer);
-
-            m_elements[EET_SELECTED_MEDIAN_POINT] = GlObjectPtr(selBufferArray);
-=======
-            m_pointStyle->addPoint(pt, 0, selBuffer);
->>>>>>> 01eb9958
             continue;
         }
 
@@ -489,12 +471,6 @@
 
     GlBuffer* buffer = new GlBuffer(GlBuffer::BF_LINE);
     unsigned short index = 0;
-<<<<<<< HEAD
-
-    float z = 0.0f;
-
-=======
->>>>>>> 01eb9958
     Normal prevNormal;
 
     auto createBufferIfNeed = [bufferArray, &buffer, &index](
@@ -514,18 +490,8 @@
         if(i == 0 || i == numPoints - 2) { // Add cap
             if(!isClosedLine) {
                 if(i == 0) {
-<<<<<<< HEAD
-                    if(!buffer->canStoreVertices(
-                               m_lineStyle->lineCapVerticesCount(), true)) {
-                        bufferArray->addBuffer(buffer);
-                        index = 0;
-                        buffer = new GlBuffer(GlBuffer::BF_LINE);
-                    }
-                    index = m_lineStyle->addLineCap(pt1, normal, z, index, buffer);
-=======
                     createBufferIfNeed(m_lineStyle->lineCapVerticesCount());
-                    index = m_lineStyle->addLineCap(pt1, normal, index, buffer);
->>>>>>> 01eb9958
+                    index = m_lineStyle->addLineCap(pt1, normal, 0.0f, index, buffer);
                 }
 
                 if(i == numPoints - 2) {
@@ -535,7 +501,7 @@
                     reverseNormal.x = -normal.x;
                     reverseNormal.y = -normal.y;
                     index = m_lineStyle->addLineCap(
-                            pt2, reverseNormal, z, index, buffer);
+                            pt2, reverseNormal, 0.0f, index, buffer);
                 }
             }
         }
@@ -543,21 +509,11 @@
         if(i != 0) { // Add join
             createBufferIfNeed(m_lineStyle->lineJoinVerticesCount());
             index = m_lineStyle->addLineJoin(
-                    pt1, prevNormal, normal, z, index, buffer);
-        }
-
-<<<<<<< HEAD
-        if(!buffer->canStoreVertices(12, true)) {
-            bufferArray->addBuffer(buffer);
-            index = 0;
-            buffer = new GlBuffer(GlBuffer::BF_LINE);
-        }
-
-        index = m_lineStyle->addSegment(pt1, pt2, normal, z, index, buffer);
-=======
+                    pt1, prevNormal, normal, 0.0f, index, buffer);
+        }
+
         createBufferIfNeed(12);
-        index = m_lineStyle->addSegment(pt1, pt2, normal, index, buffer);
->>>>>>> 01eb9958
+        index = m_lineStyle->addSegment(pt1, pt2, normal, 0.0f, index, buffer);
         prevNormal = normal;
     }
 
