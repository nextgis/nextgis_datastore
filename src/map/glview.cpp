--- conflicted
+++ resolved
@@ -23,11 +23,8 @@
 #include "glview.h"
 #include <iostream>
 #include "style.h"
-<<<<<<< HEAD
 #include "util/constants.h"
 #include "vector.h"
-=======
->>>>>>> 7ae7b4d3
 
 /* Links:
 //https://mkonrad.net/2014/12/08/android-off-screen-rendering-using-egl-pixelbuffers.html
@@ -1511,10 +1508,6 @@
 
     GlBufferSharedPtr currBuffer = m_buffers.back();
 
-<<<<<<< HEAD
-    Vector2 firstPt;
-    Vector2 lastPt;
-=======
     const LineCapType layoutLineCap = LineCapType::Butt;
     const LineJoinType layoutLineJoin = LineJoinType::Bevel;
 
@@ -1527,7 +1520,6 @@
 
     const Vector2 firstPt{};
     const Vector2 lastPt{};
->>>>>>> 7ae7b4d3
     line->getPoint(0, const_cast<Vector2*>(&firstPt));
     line->getPoint(numPoints - 1, const_cast<Vector2*>(&lastPt));
 
