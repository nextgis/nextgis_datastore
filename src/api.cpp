/******************************************************************************
 * Project:  libngstore
 * Purpose:  NextGIS store and visualisation support library
 * Author: Dmitry Baryshnikov, dmitry.baryshnikov@nextgis.com
 ******************************************************************************
 *   Copyright (c) 2016,2017 NextGIS, <info@nextgis.com>
 *
 *    This program is free software: you can redistribute it and/or modify
 *    it under the terms of the GNU Lesser General Public License as published by
 *    the Free Software Foundation, either version 3 of the License, or
 *    (at your option) any later version.
 *
 *    This program is distributed in the hope that it will be useful,
 *    but WITHOUT ANY WARRANTY; without even the implied warranty of
 *    MERCHANTABILITY or FITNESS FOR A PARTICULAR PURPOSE.  See the
 *    GNU General Public License for more details.
 *
 *    You should have received a copy of the GNU General Public License
 *    along with this program.  If not, see <http://www.gnu.org/licenses/>.
 ****************************************************************************/
<<<<<<< HEAD
=======
 
#include "api_priv.h"

#include "constants.h"
#include "directorycontainer.h"
#include "datastore.h"
#include "mapstore.h"
#include "version.h"

// GDAL
#include "gdal.h"
#include "cpl_string.h"
#include "cpl_csv.h"

#ifdef HAVE_CURL_H
#include <curl/curlver.h>
#endif

#ifdef HAVE_GEOS_C_H
#include "geos_c.h"
#endif

#ifdef HAVE_SQLITE3_H
#include "sqlite3.h"
#endif

#ifdef HAVE_JSON_C_VERSION_H
#include "json_c_version.h"
#endif

#ifdef HAVE_PROJ_API_H
#include "proj_api.h"
#endif

#ifdef HAVE_JPEGLIB_H
#include "jpeglib.h"
#endif

#ifdef HAVE_TIFF_H
#include "tiff.h"
#endif

#ifdef HAVE_GEOTIFF_H
#include "geotiff.h"
#endif

#ifdef HAVE_PNG_H
#include "png.h"
#endif

#ifdef HAVE_EXPAT_H
#include "expat.h"
#endif

#ifdef HAVE_ICONV_H
#include "iconv.h"
#endif

#ifdef HAVE_ZLIB_H
#include "zlib.h"
#endif
>>>>>>> 7ae7b4d3

#include "api_priv.h"
#include "ds/datastore.h"
#include <iostream>
#include "map/mapstore.h"
#include <memory>
#include "util/constants.h"
#include "util/versionutil.h"
#include "version.h"

using namespace ngs;

static DataStorePtr gDataStore;
static MapStorePtr gMapStore;
static ngsOptions gOptions = OPT_NONE;
static CPLString gFilters;

/**
 * @brief ngsInitDataStore Open or create data store. All datastore functgions
 * will work with this datastore object until new one willn ot open.
 * @param path Path to create datastore (geopackage database name)
 * @return ngsErrorCodes value - SUCCES if everything is OK
 */
int ngsDataStoreInit(const char *path)
{
    if(gDataStore && gDataStore->path().compare (path) == 0)
        return ngsErrorCodes::EC_SUCCESS;
    gDataStore = DataStore::openOrCreate(path);
    if(nullptr == gDataStore)
        return ngsErrorCodes::EC_OPEN_FAILED;
    return ngsErrorCodes::EC_SUCCESS;
}

void initMapStore()
{
    if(nullptr == gMapStore){
        gMapStore.reset (new MapStore());
    }
}

/* special hook for find EPSG files
static const char *CSVFileOverride( const char * pszInput )
{
    return crash here as we need to duplicate string -> CPLFindFile ("", pszInput);
}
*/

void initGDAL(const char* dataPath, const char* cachePath)
{
    // set config options
    if(dataPath)
        CPLSetConfigOption("GDAL_DATA", dataPath);
    CPLSetConfigOption("GDAL_CACHEMAX", CACHEMAX);
    CPLSetConfigOption("GDAL_HTTP_USERAGENT", NGS_USERAGENT);
    CPLSetConfigOption("CPL_CURL_GZIP", HTTP_USE_GZIP);
    CPLSetConfigOption("GDAL_HTTP_TIMEOUT", HTTP_TIMEOUT);
    CPLSetConfigOption("CPL_VSIL_ZIP_ALLOWED_EXTENSIONS", "apk");
    if(cachePath)
        CPLSetConfigOption("GDAL_DEFAULT_WMS_CACHE_PATH", cachePath);

#ifdef _DEBUG
    cout << "HTTP user agent set to: " << NGS_USERAGENT << "\n"
         << "GDAL_DATA: " << CPLGetConfigOption("GDAL_DATA", "undefined") <<  endl;
#endif //_DEBUG

    // register drivers
#ifdef NGS_MOBILE // for mobile devices
    GDALRegister_VRT();
    GDALRegister_GTiff();
    GDALRegister_HFA();
    GDALRegister_PNG();
    GDALRegister_JPEG();
    GDALRegister_MEM();
    RegisterOGRShape();
    RegisterOGRTAB();
    RegisterOGRVRT();
    RegisterOGRMEM();
    RegisterOGRGPX();
    RegisterOGRKML();
    RegisterOGRGeoJSON();
    RegisterOGRGeoPackage();
    RegisterOGRSQLite();
    //GDALRegister_WMS();
#else
    GDALAllRegister();
#endif
    //SetCSVFilenameHook( CSVFileOverride );
}

/**
 * @brief Get library version number as major * 10000 + minor * 100 + rev
 * @param request may be gdal, proj, geos, curl, jpeg, png, zlib, iconv, sqlite3,
 *        openssl, expat, jsonc, tiff, geotiff
 * @return library version number
 */
int ngsGetVersion(const char* request)
{
    return getVersion(request);
}

/**
 * @brief Get library version string
 * @param request may be gdal, proj, geos, curl, jpeg, png, zlib, iconv, sqlite3,
 *        openssl, expat, jsonc, tiff, geotiff
 * @return library version string
 */
const char* ngsGetVersionString(const char* request)
{
    return getVersionString(request);
}

/**
 * @brief init library structures
 * @param dataPath path to GDAL_DATA folder
 * @param cachePath path to cache folder
 * @return ngsErrorCodes value - SUCCES if everything is OK
 */
int ngsInit(const char* dataPath, const char* cachePath)
{
#ifdef NGS_MOBILE
    if(nullptr == dataPath)
        return ngsErrorCodes::EC_PATH_NOT_SPECIFIED;
#endif

    initGDAL(dataPath, cachePath);

    return ngsErrorCodes::EC_SUCCESS;
}

/**
 * @brief Clean up library structures
 */
void ngsUninit()
{
    gMapStore.reset ();
    gDataStore.reset ();

    GDALDestroyDriverManager();
}

/**
 * @brief Delete storage directory and cache (optional)
 * @param path Path to storage
 * @param cachePath Path to cache (may be NULL)
 * @return ngsErrorCodes value - SUCCES if everything is OK
 */
int ngsDataStoreDestroy(const char *path, const char *cachePath)
{
    if(nullptr == path)
        return ngsErrorCodes::EC_INVALID;
    gMapStore.reset ();
    if(cachePath){
        if(CPLUnlinkTree(cachePath) != 0){
            return ngsErrorCodes::EC_DELETE_FAILED;
        }
    }
    ngsDataStoreInit(path);
    return gDataStore->destroy ();
}

/**
 * @brief Create remote TMS Raster
 * @param url URL to TMS tiles with replacement variables, of the format ${x}, ${y}, etc.
 * @param name Layer name, only alpha, numeric and underline
 * @param alias Layer alias name. User readable text
 * @param copyright Copyright text, link, etc. (optional)
 * @param epsg EPSG code
 * @param z_min Minimum zoom level
 * @param z_max Maximum zoom level. If equal 0 will be set to 18
 * @param y_origin_top If true - OSGeo TMS, else - Slippy map
 * @return ngsErrorCodes value - SUCCES if everything is OK
 */
int ngsCreateRemoteTMSRaster(const char *url, const char *name, const char *alias,
                             const char *copyright, int epsg, int z_min, int z_max,
                             bool y_origin_top)
{
    if(z_max == 0)
        z_max = 18;

    if(gDataStore)
        return gDataStore->createRemoteTMSRaster(url, name, alias, copyright,
                                            epsg, z_min, z_max, y_origin_top);

    return ngsErrorCodes::EC_CREATE_FAILED;
}

/**
 * @brief Sete map size in pixels
 * @param mapId Map id received from create or open map functions
 * @param width Output image width
 * @param height Output image height
 * @return ngsErrorCodes value - SUCCES if everything is OK
 */
int ngsMapSetSize(unsigned char mapId, int width, int height, int isYAxisInverted)
{
    initMapStore();
    return gMapStore->setMapSize (mapId, width, height, isYAxisInverted);
}

/**
 * @brief Inform library if low memory event occures
 */
void ngsOnLowMemory()
{
    initMapStore();
    gMapStore->onLowMemory ();
    if(nullptr != gDataStore)
        gDataStore->onLowMemory ();
}

/**
 * @brief Set notify function executed on some library events
 * @param Callback function pointer (not free by library)
 */
void ngsSetNotifyFunction(ngsNotifyFunc callback)
{
    if(nullptr != gDataStore)
        gDataStore->setNotifyFunc (callback);
    initMapStore();
    gMapStore->setNotifyFunc (callback);
}

/**
 * @brief Inform library to free resources as possible
 */
void ngsOnPause()
{
    // just free maps
    if(nullptr != gMapStore)
        gMapStore->onLowMemory ();
}

void ngsSetOptions(ngsOptions options)
{
    gOptions = options;
}

ngsOptions ngsGetOptions()
{
    return gOptions;
}

/**
 * @brief ngsDrawMap Start drawing map in specified (in ngsInitMap) extent
 * @param mapId Map id received from create or open map functions
 * @param state Draw state (NORMAL, PRESERVED, REDRAW)
 * @param callback Progress function
 * @param callbackData Progress function arguments
 * @return ngsErrorCodes value - SUCCES if everything is OK
 */
int ngsMapDraw(unsigned char mapId, enum ngsDrawState state,
               ngsProgressFunc callback, void* callbackData)
{
    initMapStore();
    return gMapStore->drawMap (mapId, state, callback, callbackData);
}

/**
 * @brief ngsGetMapBackgroundColor Map background color
 * @param mapId Map id received from create or open map functions
 * @return map background color struct
 */
ngsRGBA ngsMapGetBackgroundColor(unsigned char mapId)
{
    initMapStore();
    return gMapStore->getMapBackgroundColor (mapId);
}

/**
 * @brief ngsSetMapBackgroundColor set specified by name map background color
 * @param mapId Map id received from create or open map functions
 * @param R red
 * @param G green
 * @param B blue
 * @param A alpha
 * @return ngsErrorCodes value - SUCCES if everything is OK
 */
int ngsMapSetBackgroundColor(unsigned char mapId, unsigned char R, unsigned char G,
                             unsigned char B, unsigned char A)
{
    initMapStore();
    return gMapStore->setMapBackgroundColor (mapId, {R, G, B, A});
}

/**
 * @brief ngsMapSetCenter Set new map center coordinates
 * @param mapId Map id
 * @param x X coordinate
 * @param y Y coordinate
 * @return ngsErrorCodes value - SUCCES if everything is OK
 */
int ngsMapSetCenter(unsigned char mapId, double x, double y)
{
    initMapStore();
    return gMapStore->setMapCenter(mapId, x, y);
}

/**
 * @brief ngsMapGetCenter Get map center for current view (extent)
 * @param mapId Map id
 * @return Coordintate structure. If error occured all coordinates set to 0.0
 */
ngsCoordinate ngsMapGetCenter(unsigned char mapId)
{
    initMapStore();
    return gMapStore->getMapCenter(mapId);
}

/**
 * @brief ngsMapSetScale Set current map scale
 * @param mapId Map id
 * @param scale value to set
 * @return ngsErrorCodes value - SUCCES if everything is OK
 */
int ngsMapSetScale(unsigned char mapId, double scale)
{
    initMapStore();
    return gMapStore->setMapScale(mapId, scale);
}

/**
 * @brief ngsMapGetScale Return current map scale
 * @param mapId Map id
 * @return Current map scale or 1
 */
double ngsMapGetScale(unsigned char mapId)
{
    initMapStore();
    return gMapStore->getMapScale(mapId);
}

/**
 * @brief ngsCreateMap Create new empty map
 * @param name Map name
 * @param description Map description
 * @param epsg EPSG code
 * @param minX minimum X coordinate
 * @param minY minimum Y coordinate
 * @param maxX maximum X coordinate
 * @param maxY maximum Y coordinate
 * @return 0 if create failed or map id.
 */
unsigned char ngsMapCreate(const char* name, const char* description,
                 unsigned short epsg, double minX, double minY,
                 double maxX, double maxY)
{
    // for this API before work with map datastore must be open
    if(nullptr == gDataStore)
        return ngsErrorCodes::EC_CREATE_FAILED; // FIXME: must return 0
    initMapStore();
    return gMapStore->createMap (name, description, epsg,
                                 minX, minY, maxX, maxY, gDataStore);
}

/**
 * @brief ngsOpenMap Open existing map from file
 * @param path Path to map file
 * @return 0 if open failed or map id.
 */
unsigned char ngsMapOpen(const char *path)
{
    // for this API before work with map datastore must be open
    if(nullptr == gDataStore)
        return ngsErrorCodes::EC_OPEN_FAILED;
    initMapStore();
    return gMapStore->openMap (path, gDataStore);
}

/**
 * @brief ngsSaveMap Save map to file
 * @param mapId Map id to save
 * @param path Path to store map data
 * @return ngsErrorCodes value - SUCCES if everything is OK
 */
int ngsMapSave(unsigned char mapId, const char *path)
{
    initMapStore();
    return gMapStore->saveMap (mapId, path);
}

/**
 * @brief ngsLoad
 * @param name Destination dataset name
 * @param path Path to file in OS
 * @param subDatasetName Layer name, if datasource on path has several layers
 * @param options various options dependent on destionation datasource and other
 * things. Options can be get by executing @ngsDataStoreGetOptions function.
 * @param callback Progress function
 * @param callbackData Progress function arguments
 * @return  Load task id or 0 if error occured. This id can be used to get some
 * additional information about the task.
 */
unsigned int ngsDataStoreLoad(const char* name, const char *path,
                              const char *subDatasetName, const char** options,
                              ngsProgressFunc callback, void *callbackData)
{
    if(nullptr != gDataStore) {
        CPLString sName(name);
        CPLString sPath(path);
        CPLString sSubDatasetName(subDatasetName);
        return gDataStore->loadDataset(
                sName, sPath, sSubDatasetName, options, callback, callbackData);
    }
    return 0;
}

int ngsMapCreateLayer(unsigned char mapId, const char *name, const char *path)
{
    ngsDataStoreInit ( CPLGetDirname (path) );
    if(nullptr == gDataStore)
        return ngsErrorCodes::EC_CREATE_FAILED;
    DatasetPtr dataset = gDataStore->getDataset ( CPLGetBasename (path) );
    initMapStore();
    MapPtr map = gMapStore->getMap (mapId);
    if(nullptr == map || nullptr == dataset)
        return ngsErrorCodes::EC_CREATE_FAILED;
    return map->createLayer (name, dataset);

}

/**
 * @brief ngsMapClose Close map and free resources
 * @param mapId Map id to close
 * @return ngsErrorCodes value - SUCCES if everything is OK
 */
int ngsMapClose(unsigned char mapId)
{
    initMapStore();
    return gMapStore->closeMap (mapId);
}

/**
 * @brief ngsMapInit Initialize map. It depends on map what to initialize.
 * @param mapId Map id
 * @return ngsErrorCodes value - SUCCES if everything is OK
 */
int ngsMapInit(unsigned char mapId)
{
    initMapStore();
    return gMapStore->initMap (mapId);
}

/**
 * @brief ngsMapSetRotate Set map rotate
 * @param mapId Map id
 * @param dir Rotate direction. May be X, Y or Z
 * @param rotate value to set
 * @return ngsErrorCodes value - SUCCES if everything is OK
 */
int ngsMapSetRotate(unsigned char mapId, ngsDirection dir, double rotate)
{
    initMapStore();
    return gMapStore->setMapRotate (mapId, dir, rotate);
}

/**
 * @brief ngsMapGetRotate Return map rotate value
 * @param mapId Map id
 * @param dir Rotate direction. May be X, Y or Z
 * @return rotate value or 0 if error occured
 */
double ngsMapGetRotate(unsigned char mapId, ngsDirection dir)
{
    initMapStore();
    return gMapStore->getMapRotate (mapId, dir);
}

/**
 * @brief ngsMapGetCoordinate Georpaphic coordinates for display positon
 * @param mapId Map id
 * @param x X position
 * @param y Y position
 * @return Georpaphic coordinates
 */
ngsCoordinate ngsMapGetCoordinate(unsigned char mapId, double x, double y)
{
    initMapStore();
    return gMapStore->getMapCoordinate (mapId, x, y);
}

/**
 * @brief ngsDisplayGetPosition Display position for geographic coordinates
 * @param mapId Map id
 * @param x X coordinate
 * @param y Y coordinate
 * @return Display position
 */
ngsPosition ngsDisplayGetPosition(unsigned char mapId, double x, double y)
{
    initMapStore();
    return gMapStore->getDisplayPosition (mapId, x, y);
}

/**
 * @brief ngsMapGetDistance Map distance from display length
 * @param mapId Map id
 * @param w Width
 * @param h Height
 * @return ngsCoordinate where X distance along x axis and Y along y axis
 */
ngsCoordinate ngsMapGetDistance(unsigned char mapId, double w, double h)
{
    initMapStore();
    return gMapStore->getMapDistance (mapId, w, h);
}

/**
 * @brief ngsDisplayGetLength Display length from map distance
 * @param mapId Map id
 * @param w Width
 * @param h Height
 * @return ngsPosition where X length along x axis and Y along y axis
 */
ngsPosition ngsDisplayGetLength(unsigned char mapId, double w, double h)
{
    initMapStore();
    return gMapStore->getDisplayLength (mapId, w, h);
}

/**
 * @brief ngsDataStoreGetLoadTaskInfo Report loading task status
 * @param taskId Task id
 * @return ngsLoadTaskInfo structure
 */
ngsLoadTaskInfo ngsDataStoreGetLoadTaskInfo(unsigned int taskId)
{
    if(nullptr != gDataStore)
        return gDataStore->getLoadTaskInfo (taskId);
    return {nullptr, nullptr, nullptr, ngsErrorCodes::EC_INVALID};
}

/**
 * @brief ngsDataStoreGetOptions Report supported options in xml string
 * @param optionType Option to report
 * @return xml string or nullptr
 */
const char *ngsDataStoreGetOptions(ngsDataStoreOptionsTypes optionType)
{
    if(nullptr != gDataStore)
        return gDataStore->getOptions (optionType);
    return nullptr;
}

const char *ngsGetFilters(unsigned int flags, unsigned int mode, const char *separator)
{
    gFilters.Clear ();

    // cannot combine DT_*_ALL with othe flags
    if(flags & DT_VECTOR_ALL && flags != DT_VECTOR_ALL)
        return gFilters;
    if(flags & DT_RASTER_ALL && flags != DT_RASTER_ALL)
        return gFilters;
    if(flags & DT_VECTOR_ALL)
        gFilters = "Vector datasets (";
    if(flags & DT_RASTER_ALL)
        gFilters = "Raster datasets (";

    for( int iDr = 0; iDr < GDALGetDriverCount(); iDr++ )
    {
        GDALDriverH hDriver = GDALGetDriver(iDr);

        char** papszMD = GDALGetMetadata( hDriver, NULL );

        if( (flags & DT_RASTER &&
            !CSLFetchBoolean( papszMD, GDAL_DCAP_RASTER, FALSE ) ) &&
            (flags & DT_VECTOR &&
            !CSLFetchBoolean( papszMD, GDAL_DCAP_VECTOR, FALSE ) ) &&
            (flags & DT_GNM &&
            !CSLFetchBoolean( papszMD, GDAL_DCAP_GNM, FALSE ) ) )
            continue;

        if( flags & DT_RASTER_ALL &&
            !CSLFetchBoolean( papszMD, GDAL_DCAP_RASTER, FALSE ) )
            continue;

        if( flags & DT_VECTOR_ALL &&
            !CSLFetchBoolean( papszMD, GDAL_DCAP_VECTOR, FALSE ) )
            continue;

        if( mode & FM_WRITE &&
            (!CSLFetchBoolean( papszMD, GDAL_DCAP_CREATE, FALSE ) ||
             !CSLFetchBoolean( papszMD, GDAL_DCAP_CREATECOPY, FALSE )) )
            continue;

        if( flags & DT_SERVICE &&
                EQUAL(CSLFetchNameValueDef(papszMD, GDAL_DMD_CONNECTION_PREFIX,
                                           ""), "") )
            continue;

        if(! (flags & DT_SERVICE) &&
                !EQUAL(CSLFetchNameValueDef(papszMD, GDAL_DMD_CONNECTION_PREFIX,
                                           ""), "") )
            continue;

        const char* longName = CSLFetchNameValue(papszMD, GDAL_DMD_LONGNAME);
        const char* ext = CSLFetchNameValue(papszMD, GDAL_DMD_EXTENSION);

        if( (flags & DT_VECTOR_ALL || flags & DT_RASTER_ALL) && nullptr != ext &&
                !EQUAL(ext, "")) {
            gFilters += " *." + CPLString(ext);
        }
        else if(nullptr != longName && nullptr != ext && !EQUAL(longName, "") &&
                !EQUAL(ext, ""))
        {
            if(gFilters.empty ())
                gFilters += CPLString(longName) + " (*." + CPLString(ext) + ")";
            else
                gFilters += separator + CPLString(longName) + " (*." + CPLString(ext) + ")";
        }
    }

    if( flags & DT_VECTOR_ALL || flags & DT_RASTER_ALL) {
        gFilters += ")";
    }

    return gFilters;
<<<<<<< HEAD
=======
}

char* ngsGetDirectoryContainerPath(ngsDirectoryContainer* container)
{
    return DirectoryContainer::getPath(container);
}

void ngsDestroyDirectoryContainerPath(char* path)
{
    DirectoryContainer::freePath(path);
}

char* ngsGetDirectoryEntryPath(ngsDirectoryContainer* container, int entryIndex)
{
    return DirectoryContainer::getEntryPath(container, entryIndex);
}

void ngsDestroyDirectoryEntryPath(char* path)
{
    DirectoryContainer::freeEntryPath(path);
}

void ngsDirectoryContainerLoad(const char* path,
        ngsDirectoryContainerLoadCallback callback,
        void* callbackArguments)
{
    DirectoryContainer::loadDirectoryContainer(
            path, callback, callbackArguments);
>>>>>>> 7ae7b4d3
}<|MERGE_RESOLUTION|>--- conflicted
+++ resolved
@@ -18,79 +18,15 @@
  *    You should have received a copy of the GNU General Public License
  *    along with this program.  If not, see <http://www.gnu.org/licenses/>.
  ****************************************************************************/
-<<<<<<< HEAD
-=======
- 
-#include "api_priv.h"
-
-#include "constants.h"
-#include "directorycontainer.h"
-#include "datastore.h"
-#include "mapstore.h"
+#include "api.h"
 #include "version.h"
 
-// GDAL
-#include "gdal.h"
-#include "cpl_string.h"
-#include "cpl_csv.h"
-
-#ifdef HAVE_CURL_H
-#include <curl/curlver.h>
-#endif
-
-#ifdef HAVE_GEOS_C_H
-#include "geos_c.h"
-#endif
-
-#ifdef HAVE_SQLITE3_H
-#include "sqlite3.h"
-#endif
-
-#ifdef HAVE_JSON_C_VERSION_H
-#include "json_c_version.h"
-#endif
-
-#ifdef HAVE_PROJ_API_H
-#include "proj_api.h"
-#endif
-
-#ifdef HAVE_JPEGLIB_H
-#include "jpeglib.h"
-#endif
-
-#ifdef HAVE_TIFF_H
-#include "tiff.h"
-#endif
-
-#ifdef HAVE_GEOTIFF_H
-#include "geotiff.h"
-#endif
-
-#ifdef HAVE_PNG_H
-#include "png.h"
-#endif
-
-#ifdef HAVE_EXPAT_H
-#include "expat.h"
-#endif
-
-#ifdef HAVE_ICONV_H
-#include "iconv.h"
-#endif
-
-#ifdef HAVE_ZLIB_H
-#include "zlib.h"
-#endif
->>>>>>> 7ae7b4d3
-
-#include "api_priv.h"
 #include "ds/datastore.h"
-#include <iostream>
 #include "map/mapstore.h"
-#include <memory>
 #include "util/constants.h"
 #include "util/versionutil.h"
-#include "version.h"
+
+#include <iostream>
 
 using namespace ngs;
 
@@ -143,8 +79,9 @@
         CPLSetConfigOption("GDAL_DEFAULT_WMS_CACHE_PATH", cachePath);
 
 #ifdef _DEBUG
-    cout << "HTTP user agent set to: " << NGS_USERAGENT << "\n"
-         << "GDAL_DATA: " << CPLGetConfigOption("GDAL_DATA", "undefined") <<  endl;
+    std::cout << "HTTP user agent set to: " << NGS_USERAGENT << "\n"
+              << "GDAL_DATA: " << CPLGetConfigOption("GDAL_DATA", "undefined")
+              <<  std::endl;
 #endif //_DEBUG
 
     // register drivers
@@ -698,35 +635,4 @@
     }
 
     return gFilters;
-<<<<<<< HEAD
-=======
-}
-
-char* ngsGetDirectoryContainerPath(ngsDirectoryContainer* container)
-{
-    return DirectoryContainer::getPath(container);
-}
-
-void ngsDestroyDirectoryContainerPath(char* path)
-{
-    DirectoryContainer::freePath(path);
-}
-
-char* ngsGetDirectoryEntryPath(ngsDirectoryContainer* container, int entryIndex)
-{
-    return DirectoryContainer::getEntryPath(container, entryIndex);
-}
-
-void ngsDestroyDirectoryEntryPath(char* path)
-{
-    DirectoryContainer::freeEntryPath(path);
-}
-
-void ngsDirectoryContainerLoad(const char* path,
-        ngsDirectoryContainerLoadCallback callback,
-        void* callbackArguments)
-{
-    DirectoryContainer::loadDirectoryContainer(
-            path, callback, callbackArguments);
->>>>>>> 7ae7b4d3
 }